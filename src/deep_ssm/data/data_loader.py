--- conflicted
+++ resolved
@@ -7,20 +7,16 @@
 import math
 import torch.nn.functional as F
 from deep_ssm.data.data_transforms import AddWhiteNoise, AddOffset, SpeckleMasking, TemporalMasking, FeatureMasking
-<<<<<<< HEAD
-from transformers import WhisperProcessor
-=======
 import lightning as L
->>>>>>> cd43f4b5
 
 
 class SpeechDataset(Dataset):
-    def __init__(self, data, transform=None, processor=None):
+    def __init__(self, data, transform=None):
         self.data = data
         self.transform = transform
         self.n_days = len(data)
         self.n_trials = sum([len(d["sentenceDat"]) for d in data])
-        self.processor = processor
+
         self.neural_feats = []
         self.phone_seqs = []
         self.neural_time_bins = []
@@ -40,14 +36,6 @@
     def __len__(self):
         return self.n_trials
 
-    def get_transcription(self, idx):
-      if self.processor is not None:
-        transcription = self.processor(text=self.transcriptions[idx], return_tensors="pt",
-                                       padding=True).input_ids.squeeze(0)
-      else:
-        transcription = self.transcriptions[idx]
-      return transcription
-
     def __getitem__(self, idx):
         neural_feats = torch.tensor(self.neural_feats[idx], dtype=torch.float32)
 
@@ -60,38 +48,23 @@
             torch.tensor(self.neural_time_bins[idx], dtype=torch.int32),
             torch.tensor(self.phone_seq_lens[idx], dtype=torch.int32),
             torch.tensor(self.days[idx], dtype=torch.int64),
-           # self.get_transcription(idx),
         )
 
 
 def _padding(batch, multiple=1):
   X, y, X_lens, y_lens, days = zip(*batch)
-  # X, y, X_lens, y_lens, days, transcriptions = zip(*batch)
 
   max_len = max(seq.size(0) for seq in X)
 
   # Pad the sequences:
   X_padded = pad_sequence(X, batch_first=True, padding_value=0)
   y_padded = pad_sequence(y, batch_first=True, padding_value=0)
-
-  # Pad transcriptions:
-  # TODO: check if type is tensor
-  #transcriptions_padded = pad_sequence(transcriptions, batch_first=True, padding_value=0)
 
   # Pad to the desired length:
   #if multiple > 1:
   #  desired_len = math.ceil(max_len / multiple) * multiple
   #  X_padded = F.pad(X_padded, (0, 0, 0,  desired_len - X_padded.size(1)), value=0)
 
-    """
-    batch = {}
-    batch["neural_feats"] = X_padded
-    batch["phone_seqs"] = y_padded
-    batch["neural_time_bins"] = torch.stack(X_lens)
-    batch["phone_seq_lens"] = torch.stack(y_lens)
-    batch["days"] = torch.stack(days)
-    batch["transcriptions"] = transcriptions_padded
-    """
   return (
     X_padded,
     y_padded,
@@ -126,14 +99,7 @@
 
   transform_fn = get_data_augmentations(args)
 
-  if args.get("transcript_processor", None):
-    if args.transcript_processor == "whisper":
-      processor = WhisperProcessor.from_pretrained("openai/whisper-small")
-    else:
-      raise ValueError(f"Unknown processor: {args.transcript_processor}")
-  else:
-    processor = None
-  train_ds = SpeechDataset(loadedData["train"], transform=transform_fn, processor=processor)
+  train_ds = SpeechDataset(loadedData["train"], transform=transform_fn)
   test_ds = SpeechDataset(loadedData["test"])
 
   if args.get("pad_multiple", None) is not None:
